from enum import Enum
<<<<<<< HEAD
=======
import logging
import pexpect
>>>>>>> 47cfd149
import re
from threading import Thread

import pexpect


class MpgOutputAction(Enum):
    MUSIC_STOP = 0
    USER_PAUSE = 1
    USER_START_OR_RESUME = 2
    END_OF_SONG = 3
    ERROR = 4
    FRAME_UPDATE = 5
    INFORMATION = 6


mpg_outs = [
    {
        "mpg_code": "@P 0",
        "action": MpgOutputAction.MUSIC_STOP,
        "description": """For mpg123, it corresponds to any stop
                        For mpg321 it corresponds to user stop only"""
    },
    {
        "mpg_code": "@P 1",
        "action": MpgOutputAction.USER_PAUSE,
        "description": "Music has been paused by the user."
    },
    {
        "mpg_code": "@P 2",
        "action": MpgOutputAction.USER_START_OR_RESUME,
        "description": "Music has been started resumed by the user."
    },
    {
        "mpg_code": "@P 3",
        "action": MpgOutputAction.END_OF_SONG,
        "description": "Player has reached the end of the song."
    },
    {
        "mpg_code": "@E *",
        "action": MpgOutputAction.ERROR,
        "description": "Player has encountered an error."
    },
    {
        "mpg_code": "@F ([0-9]+) +([0-9]+) +([0-9.]+) +([0-9.]+)\r\n",
        "action": MpgOutputAction.FRAME_UPDATE,
        "description": "Frame decoding status update."
    },
    {
        "mpg_code": "@silence",
        "action": None,
        "description": "Player has been silenced by the user."
    },
    {
        "mpg_code": r"@V [0-9\.\s%]*",
        "action": None,
        "description": "Volume change event.",
    },
    {
        "mpg_code": r"@S [a-zA-Z0-9\.\s-]*",
        "action": None,
        "description": "Stereo info event."
    },
    {
        "mpg_code": r"@I [^\r\n]*\r\n",
        "action": MpgOutputAction.INFORMATION,
        "description": "Information event."
    },
    {
        "mpg_code": pexpect.TIMEOUT,
        "action": None,
        "description": "Timeout event."
    },
]

mpg_codes = [v["mpg_code"] for v in mpg_outs]

mpg_errors = [
    {
        "message": "empty list name",
        "action": "generic_error"
    },
    {
        "message": "No track loaded!",
        "action": "generic_error"
    },
    {
        "message": "Error opening stream",
        "action": "file_error"
    },
    {
        "message": "failed to parse given eq file:",
        "action": "file_error"
    },
    {
        "message": "Corrupted file:",
        "action": "file_error"
    },
    {
        "message": "Unknown command:",
        "action": "command_error"
    },
    {
        "message": "Unfinished command:",
        "action": "command_error"
    },
    {
        "message": "Unknown command or no arguments:",
        "action": "argument_error"
    },
    {
        "message": "invalid arguments for",
        "action": "argument_error"
    },
    {
        "message": "Missing argument to",
        "action": "argument_error"
    },
    {
        "message": "failed to set eq:",
        "action": "eq_error"
    },
    {
        "message": "Error while seeking",
        "action": "seek_error"
    },
]


# # # Errors # # #
class MPyg321Error(RuntimeError):
    """Base class for any errors encountered by the player during runtime"""


class MPyg321FileError(MPyg321Error):
    """Errors encountered by the player related to files"""


class MPyg321CommandError(MPyg321Error):
    """Errors encountered by the player related to player commands"""


class MPyg321ArgumentError(MPyg321Error):
    """Errors encountered by the player related to arguments for commands"""


class MPyg321EQError(MPyg321Error):
    """Errors encountered by the player related to the equalizer"""


class MPyg321SeekError(MPyg321Error):
    """Errors encountered by the player related to the seek"""


class MPyg321WrongPlayerPathError(MPyg321Error):
    """Errors encountered when a wrong player path is provided in the
    constructor"""


class MPyg321NoPlayerFoundError(MPyg321Error):
    """Errors encountered when no suitable player is found"""


class PlayerStatus(Enum):
    INSTANCIATED = 0
    PLAYING = 1
    PAUSED = 2
    RESUMING = 3
    STOPPING = 4
    STOPPED = 5
    QUITTED = 6


class MPyg321Player:
    """Main class for mpg321 player management"""
    player = None
    player_name = "mpg123"
    status = None
    output_processor = None
    song_path = ""
    loop = False
    performance_mode = True
    current_position = None

    def __init__(self, player=None, audiodevice=None, performance_mode=True):
        """Builds the player and creates the callbacks"""
        self.set_player(player, audiodevice)
        self.output_processor = Thread(target=self.process_output)
        self.output_processor.daemon = True
        self.performance_mode = performance_mode
        self.output_processor.start()
        self.silence_mpyg_output()

    def set_version_and_get_player(self, player):
        """Gets the player """
        version_process = None
        valid_player = None
        if player is not None:
            try:
                version_process = pexpect.spawn(str(player) + " --version")
                valid_player = str(player)
            except pexpect.exceptions.ExceptionPexpect:
                raise MPyg321WrongPlayerPathError("Invalid file path provided")

        else:
            try:
                version_process = pexpect.spawn("mpg123 --version", encoding='utf-8')
                valid_player = "mpg123"
            except pexpect.exceptions.ExceptionPexpect:
                try:
                    version_process = pexpect.spawn("mpg321 --version", encoding='utf-8')
                    valid_player = "mpg321"
                except pexpect.exceptions.ExceptionPexpect:
                    raise MPyg321NoPlayerFoundError(
                        """No suitable player found""")

        suitable_versions = [
            re.compile(r"mpg123 ([0-9.]+)"),
            re.compile(r"mpg321 version ([0-9.]+)")
        ]
        index = version_process.expect(suitable_versions)
        try:
            self.player_name = valid_player
            self.player_version = tuple(map(int, version_process.match.group(1).split('.')))  # e.g. (1, 30, 2)
        except IndexError:
            raise MPyg321NoPlayerFoundError("""No suitable player found""")
        return valid_player

    def set_player(self, player, audiodevice):
        """Sets the player"""
        player = self.set_version_and_get_player(player)
        args = "--remote" if self.player_name == "mpg123" else "-R test"
        args += " --audiodevice " + audiodevice if audiodevice else ""
        logging.debug('mpyg321 player %s args %s', player, args)
        self.player = pexpect.spawn(str(player) + " " + args)
        self.player.delaybeforesend = None
        self.status = PlayerStatus.INSTANCIATED

    def process_output(self):
        """Parses the output"""
        while True:
            try:
                index = self.player.expect(mpg_codes)
            except pexpect.exceptions.EOF:
                return  # player has died; probably expected; just suppress exception
            action = mpg_outs[index]["action"]
            if action == MpgOutputAction.MUSIC_STOP:
                self.on_music_stop_int()
            elif action == MpgOutputAction.USER_PAUSE:
                self.on_user_pause_int()
            elif action == MpgOutputAction.USER_START_OR_RESUME:
                self.on_user_start_or_resume_int()
            elif action == MpgOutputAction.END_OF_SONG:
                self.on_end_of_song_int()
            elif action == MpgOutputAction.ERROR:
                self.on_error()
            elif action == MpgOutputAction.FRAME_UPDATE:
                self.on_frame_decoding_update_int(self.player.match.group(3))
            elif action == MpgOutputAction.INFORMATION:
                # print("Information:", self.player.match.group(0))
                pass
            # else:
            #     print(action)
            #     print(self.player.match)

    def play_song(self, path, loop=False):
        """Plays the song"""
        self.loop = loop
        self.set_song(path)
        self.play()

    def play(self):
        """Starts playing the song"""
        self.player.sendline("LOAD " + self.song_path)
        self.status = PlayerStatus.PLAYING

    def pause(self):
        """Pauses the player"""
        if self.status == PlayerStatus.PLAYING:
            self.player.sendline("PAUSE")
            self.status = PlayerStatus.PAUSED

    def resume(self):
        """Resume the player"""
        if self.status == PlayerStatus.PAUSED:
            self.player.sendline("PAUSE")
            self.on_user_resume()

    def stop(self):
        """Stops the player"""
        self.player.sendline("STOP")
        if self.player_name == "mpg321":
            self.status = PlayerStatus.STOPPED
        else:
            self.status = PlayerStatus.STOPPING

    def quit(self):
        """Quits the player"""
        self.player.sendline("QUIT")
        self.status = PlayerStatus.QUITTED

    def jump(self, pos):
        """Jump to position"""
        self.player.sendline("JUMP " + str(pos))

    def volume(self, percent):
        """Adjust player's volume"""
        if self.player_name == "mpg123":
            self.player.sendline(f"VOLUME {percent}")
        if self.player_name == "mpg321":
            self.player.sendline(f"GAIN {percent}")
        self.current_volume = percent

    def silence_mpyg_output(self):
        """Improves performance by silencing the mpg123 process frame output"""
        if self.player_name == "mpg123" and not self.performance_mode:
            self.player.sendline("SILENCE")

    def load_list(self, entry, filepath):
        """Load an entry in a list
        Parameters:
        entry (int): index of the song in the list - first is 0
        filepath: URL/Path to the list
        """
        if self.player_name == "mpg123":
            self.player.sendline(f"LOADLIST {entry} {filepath}")
            self.status = PlayerStatus.PLAYING

    def on_error(self):
        """Process errors encountered by the player"""
        output = self.player.readline().decode("utf-8")

        # Check error in list of errors
        for mpg_error in mpg_errors:
            if mpg_error["message"] in output:
                action = mpg_error["action"]
                if action == "generic_error":
                    raise MPyg321Error(output)
                if action == "file_error":
                    raise MPyg321FileError(output)
                if action == "command_error":
                    raise MPyg321CommandError(output)
                if action == "argument_error":
                    raise MPyg321ArgumentError(output)
                if action == "eq_error":
                    raise MPyg321EQError
                if action == "seek_error":
                    raise MPyg321SeekError

        # Some other error occurred
        raise MPyg321Error(output)

    def set_song(self, path):
        """song_path setter"""
        self.song_path = path

    def set_loop(self, loop):
        """"loop setter"""
        self.loop = loop

    # # # Internal Callbacks # # #
    def on_music_stop_int(self):
        """Internal callback when user stops the music"""
        if self.player_name == "mpg123":
            if self.status == PlayerStatus.STOPPING:
                self.status = PlayerStatus.STOPPED
                self.on_user_stop_int()
            else:
                # If not stopped by the user, it is the end of the song
                # the on_any_stop function is called inside on_end_of_song_int.
                # With mpg123 v1.30, there is now an explicit 'end of song'
                # notification, so this is only needed for older versions
                # of mpg123
                if (self.player_version[0] < 1) or (self.player_version[1] < 30):
                    self.on_end_of_song_int()
        else:
            self.on_user_stop_int()

    def on_user_stop_int(self):
        """Internal callback when the user stops the music."""
        self.on_any_stop()
        self.on_user_stop()

    def on_user_pause_int(self):
        """Internal callback when user pauses the music"""
        self.on_any_stop()
        self.on_user_pause()

    def on_user_start_or_resume_int(self):
        """Internal callback when user resumes the music"""
        self.status = PlayerStatus.PLAYING

    def on_end_of_song_int(self):
        """Internal callback when the song ends"""
        if self.loop:
            self.play()
        else:
            # The music doesn't stop if it is looped
            self.on_any_stop()
        self.on_music_end()

    def on_frame_decoding_update_int(self, current_position):
        """Internal callback when there is a frame decoding update"""
        self.current_position = float(current_position)

    # # # Public Callbacks # # #
    def on_any_stop(self):
        """Callback when the music stops for any reason"""

    def on_user_pause(self):
        """Callback when user pauses the music"""

    def on_user_resume(self):
        """Callback when user resumes the music"""

    def on_user_stop(self):
        """Callback when user stops music"""

    def on_music_end(self):
        """Callback when music ends"""<|MERGE_RESOLUTION|>--- conflicted
+++ resolved
@@ -1,13 +1,8 @@
 from enum import Enum
-<<<<<<< HEAD
-=======
 import logging
 import pexpect
->>>>>>> 47cfd149
 import re
 from threading import Thread
-
-import pexpect
 
 
 class MpgOutputAction(Enum):
